--- conflicted
+++ resolved
@@ -125,13 +125,8 @@
         fi
     - name: Run Handlers tests and submit Coverage to coveralls
       run: |
-<<<<<<< HEAD
-        files=("test_mysql" "test_postgresql" "test_mssql" "test_clickhouse")
-        for file in "${files[@]}"
-=======
-        handlers=("mysql" "postgres" "mssql")
+        handlers=("mysql" "postgres" "mssql" "clickhouse")
         for handler in "${handlers[@]}"
->>>>>>> d52a536e
         do
           pytest --cov=mindsdb/integrations/handlers/${handler}_handler tests/unit/handlers/test_${handler}.py 
         done
