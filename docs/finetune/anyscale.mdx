---
<<<<<<< HEAD
title: Mistral7B Model Fine-Tuning (via AnyScale)
sidebarTitle: Mistral7B Model Fine-Tuning
---


In this example we are going to **teach a Mistral7B model, how to write MindsDB AI SQL queries **
=======
title: Llama2 Model Fine-Tuning 
sidebarTitle: Llama2 Model Fine-Tuning
---


In this example we are going to **teach a LLama2 model, how to write MindsDB AI SQL queries**
>>>>>>> 82dfb975
<p align="center">
  <img src="https://docs.google.com/drawings/d/e/2PACX-1vTtA4vBzgbVQS9laQf6i5cYQpvP0-trZ5nYt6WJZHw-Iv_TssIWJxlLQnmgiT0SNQadyybSSsA3FH1J/pub?w=955&h=460" />
</p>

All Anyscale models belong to the group of Large Language Models (LLMs). 

<Tip>
These are some of the supported models:

- Mistral
- Llama-2-7b
- Llama-2-13b
- Llama-2-70b
- Code Llama
- Mistral7B


</Tip>

Let's create a model to answer questions about MindsDB's custom SQL syntax.

First, create an AnyScale engine, passing your Anyscale API key:

```sql
CREATE ML_ENGINE anyscale_engine
FROM anyscale_endpoints
USING
    api_key = 'your-anyscale-api-key';
```

Then, create a model using this engine:

```sql
CREATE MODEL mymistral7b
PREDICT completion
USING
    engine = 'anyscale_engine',
    model_name = 'mistralai/Mistral-7B-Instruct-v0.1',
    prompt_template = 'Return a valid SQL string for the following question about MindsDB in-database machine learning: {{prompt}}';
```

You can check model status with this command:

```sql
DESCRIBE myllama2;
```

Once the status is complete, we can query for predictions:

```sql
SELECT prompt, completion
FROM mymistral7b as m
WHERE prompt = 'What is the SQL syntax to join input data with predictions from a MindsDB machine learning model?'
USING max_tokens=400;
```

On execution, we get:

```sql
+---------------------------------------------------------------------------------------------------+------------------------------------------------------------------------------------------------------+
| prompt                                                                                            | completion                                                                                           |
+---------------------------------------------------------------------------------------------------+------------------------------------------------------------------------------------------------------+
| What is the SQL syntax to join input data with predictions from a MindsDB machine learning model? | The SQL syntax is: SELECT * FROM input_data INNER JOIN predictions ON input_data.id = predictions.id |
+---------------------------------------------------------------------------------------------------+------------------------------------------------------------------------------------------------------+
```

If you followed one of the MindsDB tutorials before, you'll see that the syntax provided by the model is not exactly as expected.

Now, we'll fine-tune our model using a table that stores details about MindsDB's custom SQL syntax.

<Info>
Let's connect to a DB that hosts a table we'll use to fine-tune our model:

```sql
CREATE DATABASE example_db
WITH ENGINE = "postgres",
PARAMETERS = {
    "user": "demo_user",
    "password": "demo_password",
    "host": "3.220.66.106",
    "port": "5432",
    "database": "demo"
    };
```

Now we can take a look at the fine-tuning data:

```sql
SELECT prompt, completion
FROM example_db.demo_data.chat_llm_mindsdb_docs
LIMIT 5;
```

And here are the first few rows:

| message_id | role       | content                                                                                                                                                  |
|------------|------------|----------------------------------------------------------------------------------------------------------------------------------------------------------|
| 0          | system     | You are a helpful assistant. Your task is to answer a user's question regarding the SQL syntax supported by MindsDB, a machine learning product for training models and seamlessly deploying them where your data lives.    |
| 1          | user       | In the context of MindsDB: 1. Testing CREATE DATABASE                                                                                                    |
| 2          | assistant  | ``` CREATE DATABASE example_db WITH ENGINE = "postgres", PARAMETERS = { "user": "demo_user", "password": "demo_password", "host": "3.220.66.106", ... }; ``` |
|            |            | Output:                                                                                                                                                  |
|            |            | | status |                                                                                                                                                     |
|            |            | | ------ |                                                                                                                                                     |
|            |            | | Query successfully completed |                                                                                                                         |
| 3          | system     | You are a helpful assistant. Your task is to answer a user's question regarding the SQL syntax supported by MindsDB, a machine learning product for...    |
| 4          | user       | In the context of MindsDB: 2. Testing Preview the Available Data Using SELECT                                                                            |


Notice it is formatted as a series of chats that conform to the standard OpenAI chat format. Every message has a "role" and some "content". By chaining together a series of messages, we can create a conversation.
</Info>

Now, you can fine-tune a Mistral model with this data like so:

```sql
FINETUNE mymistral7b
FROM example_db
    (SELECT * FROM demo_data.chat_llm_mindsdb_docs);
```

The [`FINETUNE`](/sql/api/finetune) command creates a new version of the `mistralai/Mistral-7B-Instruct-v0.1` model. You can query all available versions as below:

```sql
SELECT *
FROM models_versions
WHERE name = 'mymistral7b';
```

Once the new version status is complete and active, we can query the model again, expecting a more accurate output.

```sql
SELECT prompt, completion
FROM mymistral7b as m
WHERE prompt = 'What is the SQL syntax to join input data with predictions from a MindsDB machine learning model?'
USING max_tokens=400;
```

On execution, we get:

```sql
+---------------------------------------------------------------------------------------------------+------------------------------------------------------------------------------------------------------+
| prompt                                                                                            | completion                                                                                           |
+---------------------------------------------------------------------------------------------------+------------------------------------------------------------------------------------------------------+
| What is the SQL syntax to join input data with predictions from a MindsDB machine learning model? | SELECT * FROM mindsdb.models.my_model JOIN mindsdb.input_data_name;                                  |
+---------------------------------------------------------------------------------------------------+------------------------------------------------------------------------------------------------------+
```<|MERGE_RESOLUTION|>--- conflicted
+++ resolved
@@ -1,19 +1,5 @@
 ---
-<<<<<<< HEAD
-title: Mistral7B Model Fine-Tuning (via AnyScale)
-sidebarTitle: Mistral7B Model Fine-Tuning
----
-
-
-In this example we are going to **teach a Mistral7B model, how to write MindsDB AI SQL queries **
-=======
-title: Llama2 Model Fine-Tuning 
-sidebarTitle: Llama2 Model Fine-Tuning
----
-
-
-In this example we are going to **teach a LLama2 model, how to write MindsDB AI SQL queries**
->>>>>>> 82dfb975
+title: Mistral7B Model Fine-Tuning
 <p align="center">
   <img src="https://docs.google.com/drawings/d/e/2PACX-1vTtA4vBzgbVQS9laQf6i5cYQpvP0-trZ5nYt6WJZHw-Iv_TssIWJxlLQnmgiT0SNQadyybSSsA3FH1J/pub?w=955&h=460" />
 </p>
@@ -23,12 +9,11 @@
 <Tip>
 These are some of the supported models:
 
-- Mistral
+- Mistral7B
 - Llama-2-7b
 - Llama-2-13b
 - Llama-2-70b
 - Code Llama
-- Mistral7B
 
 
 </Tip>
