--- conflicted
+++ resolved
@@ -7,12 +7,8 @@
 from flask import request
 from flask_restx import Resource
 
-<<<<<<< HEAD
+from mindsdb.metrics.metrics import api_endpoint_metrics
 from mindsdb.interfaces.storage.fs import FileStorageFactory, RESOURCE_GROUP, FileStorage
-=======
-from mindsdb.metrics.metrics import api_endpoint_metrics
-from mindsdb.interfaces.storage.fs import FileStorageFactory, RESOURCE_GROUP
->>>>>>> 5f6dc9f5
 from mindsdb.api.http.namespaces.configs.tabs import ns_conf
 from mindsdb.utilities import log
 from mindsdb.utilities.context import context as ctx
@@ -343,12 +339,8 @@
                 return {}, 200
             return tabs, 200
 
-<<<<<<< HEAD
     @ns_conf.doc('save_tab')
-=======
-    @ns_conf.doc('save_tabs')
     @api_endpoint_metrics('POST', '/tabs')
->>>>>>> 5f6dc9f5
     def post(self):
         mode = request.args.get('mode')
 
