import datetime
<<<<<<< HEAD
import re
from typing import Optional
from pathlib import Path
=======
>>>>>>> 9a3f5394
from functools import reduce
from pathlib import Path
from textwrap import dedent
from typing import Optional

import pandas as pd
from mindsdb_evaluator.accuracy.general import evaluate_accuracy
from mindsdb_sql import parse_sql
from mindsdb_sql.parser.ast import (
    Alter,
    ASTNode,
    BinaryOperation,
    CommitTransaction,
    Constant,
    CreateTable,
    Delete,
    Describe,
    DropDatabase,
    DropTables,
    DropView,
    Explain,
    Function,
    Identifier,
    Insert,
    NativeQuery,
    NullConstant,
    Operation,
    RollbackTransaction,
    Select,
    Set,
    Show,
    Star,
    StartTransaction,
    Union,
    Update,
    Use,
)

# typed models
from mindsdb_sql.parser.dialects.mindsdb import (
    CreateAnomalyDetectionModel,
    CreateChatBot,
    CreateDatabase,
    CreateJob,
    CreateKnowledgeBase,
    CreateMLEngine,
    CreatePredictor,
    CreateTrigger,
    CreateView,
    DropChatBot,
    DropDatasource,
    DropJob,
    DropKnowledgeBase,
    DropMLEngine,
    DropPredictor,
    DropTrigger,
    Evaluate,
    FinetunePredictor,
    RetrainPredictor,
    UpdateChatBot,
)
from mindsdb_sql.parser.dialects.mysql import Variable
from mindsdb_sql.render.sqlalchemy_render import SqlalchemyRender

import mindsdb.utilities.profiler as profiler
from mindsdb.api.mysql.mysql_proxy.classes.sql_query import Column, SQLQuery
from mindsdb.api.mysql.mysql_proxy.executor.data_types import ANSWER_TYPE, ExecuteAnswer
from mindsdb.api.mysql.mysql_proxy.libs.constants.mysql import (
    CHARSET_NUMBERS,
    SERVER_VARIABLES,
    TYPES,
)
from mindsdb.api.mysql.mysql_proxy.utilities import (
    ErBadDbError,
    ErBadTableError,
    ErNotSupportedYet,
    ErSqlWrongArguments,
    ErTableExistError,
    SqlApiException,
    log,
)
from mindsdb.api.mysql.mysql_proxy.utilities.functions import download_file
from mindsdb.api.mysql.mysql_proxy.utilities.sql import query_df
from mindsdb.integrations.libs.const import (
    HANDLER_CONNECTION_ARG_TYPE,
    PREDICTOR_STATUS,
)
from mindsdb.integrations.libs.response import HandlerStatusResponse
from mindsdb.interfaces.chatbot.chatbot_controller import ChatBotController
from mindsdb.interfaces.database.projects import ProjectController
from mindsdb.interfaces.jobs.jobs_controller import JobsController
from mindsdb.interfaces.model.functions import (
    PredictorRecordNotFound,
    get_model_record,
    get_model_records,
    get_predictor_integration,
)
from mindsdb.interfaces.query_context.context_controller import query_context_controller
from mindsdb.interfaces.storage.model_fs import HandlerStorage
from mindsdb.interfaces.triggers.triggers_controller import TriggersController
from mindsdb.utilities.context import context as ctx
from mindsdb.utilities.functions import mark_process, resolve_model_identifier


def _get_show_where(
    statement: ASTNode,
    from_name: Optional[str] = None,
    like_name: Optional[str] = None,
    initial: Optional[ASTNode] = None,
) -> ASTNode:
    """combine all possible show filters to single 'where' condition
    SHOW category [FROM name] [LIKE filter] [WHERE filter]

    Args:
        statement (ASTNode): 'show' query statement
        from_name (str): name of column for 'from' filter
        like_name (str): name of column for 'like' filter,
        initial (ASTNode): initial 'where' filter
    Returns:
        ASTNode: 'where' statemnt
    """
    where = []
    if initial is not None:
        where.append(initial)
    if statement.from_table is not None and from_name is not None:
        where.append(
            BinaryOperation(
                "=",
                args=[Identifier(from_name), Constant(statement.from_table.parts[-1])],
            )
        )
    if statement.like is not None and like_name is not None:
        where.append(
            BinaryOperation(
                "like", args=[Identifier(like_name), Constant(statement.like)]
            )
        )
    if statement.where is not None:
        where.append(statement.where)

    if len(where) > 0:
        return reduce(
            lambda prev, next: BinaryOperation("and", args=[prev, next]), where
        )
    return None


class ExecuteCommands:
    def __init__(self, session, executor):
        self.session = session
        self.executor = executor

        self.charset_text_type = CHARSET_NUMBERS["utf8_general_ci"]
        self.datahub = session.datahub

    @profiler.profile()
    def execute_command(self, statement):
        sql = None
        if self.executor is None:
            if isinstance(statement, ASTNode):
                sql = statement.to_string()
            sql_lower = sql.lower()
        else:
            sql = self.executor.sql
            sql_lower = self.executor.sql_lower

        if type(statement) == CreateDatabase:
            return self.answer_create_database(statement)
        elif type(statement) == CreateMLEngine:
            return self.answer_create_ml_engine(statement)
        elif type(statement) == DropMLEngine:
            return self.answer_drop_ml_engine(statement)
        elif type(statement) == DropPredictor:
            database_name = self.session.database
            if len(statement.name.parts) > 1:
                database_name = statement.name.parts[0].lower()
            model_name = statement.name.parts[-1]

            try:
                project = self.session.database_controller.get_project(database_name)
                project.drop_model(model_name)
            except Exception as e:
                if not statement.if_exists:
                    raise e
            return ExecuteAnswer(ANSWER_TYPE.OK)
        elif type(statement) == DropTables:
            return self.answer_drop_tables(statement)
        elif type(statement) == DropDatasource or type(statement) == DropDatabase:
            return self.answer_drop_database(statement)
        elif type(statement) == Describe:
            # NOTE in sql 'describe table' is same as 'show columns'
            return self.answer_describe_predictor(statement)
        elif type(statement) == RetrainPredictor:
            return self.answer_retrain_predictor(statement)
        elif type(statement) == FinetunePredictor:
            return self.answer_finetune_predictor(statement)
        elif type(statement) == Show:
            sql_category = statement.category.lower()
            if hasattr(statement, "modes"):
                if isinstance(statement.modes, list) is False:
                    statement.modes = []
                statement.modes = [x.upper() for x in statement.modes]
            if sql_category in ("predictors", "models"):
                where = BinaryOperation("=", args=[Constant(1), Constant(1)])

                new_statement = Select(
                    targets=[Star()],
                    from_table=Identifier(parts=["information_schema", "models"]),
                    where=_get_show_where(
                        statement, from_name="project", like_name="name"
                    ),
                )
                query = SQLQuery(new_statement, session=self.session)
                return self.answer_select(query)
            elif sql_category == "ml_engines":
                new_statement = Select(
                    targets=[Star()],
                    from_table=Identifier(parts=["information_schema", "ml_engines"]),
                    where=_get_show_where(statement, like_name="name"),
                )

                query = SQLQuery(new_statement, session=self.session)
                return self.answer_select(query)
            elif sql_category == "handlers":
                new_statement = Select(
                    targets=[Star()],
                    from_table=Identifier(parts=["information_schema", "handlers"]),
                    where=_get_show_where(statement, like_name="name"),
                )

                query = SQLQuery(new_statement, session=self.session)
                return self.answer_select(query)
            elif sql_category == "plugins":
                if statement.where is not None or statement.like:
                    raise SqlApiException(
                        "'SHOW PLUGINS' query should be used without filters"
                    )
                new_statement = Select(
                    targets=[Star()],
                    from_table=Identifier(parts=["information_schema", "PLUGINS"]),
                )
                query = SQLQuery(new_statement, session=self.session)
                return self.answer_select(query)
            elif sql_category in ("databases", "schemas"):
                new_statement = Select(
                    targets=[Identifier(parts=["NAME"], alias=Identifier("Database"))],
                    from_table=Identifier(parts=["information_schema", "DATABASES"]),
                    where=_get_show_where(statement, like_name="Database"),
                )

                if "FULL" in statement.modes:
                    new_statement.targets.extend(
                        [
                            Identifier(parts=["TYPE"], alias=Identifier("TYPE")),
                            Identifier(parts=["ENGINE"], alias=Identifier("ENGINE")),
                        ]
                    )

                query = SQLQuery(new_statement, session=self.session)
                return self.answer_select(query)
            elif sql_category in ("tables", "full tables"):
                schema = self.session.database or "mindsdb"
                if statement.from_table is not None:
                    schema = statement.from_table.parts[-1]
                    statement.from_table = None
                where = BinaryOperation(
                    "and",
                    args=[
                        BinaryOperation(
                            "=", args=[Identifier("table_schema"), Constant(schema)]
                        ),
                        BinaryOperation(
                            "or",
                            args=[
                                BinaryOperation(
                                    "=",
                                    args=[Identifier("table_type"), Constant("MODEL")],
                                ),
                                BinaryOperation(
                                    "or",
                                    args=[
                                        BinaryOperation(
                                            "=",
                                            args=[
                                                Identifier("table_type"),
                                                Constant("BASE TABLE"),
                                            ],
                                        ),
                                        BinaryOperation(
                                            "or",
                                            args=[
                                                BinaryOperation(
                                                    "=",
                                                    args=[
                                                        Identifier("table_type"),
                                                        Constant("SYSTEM VIEW"),
                                                    ],
                                                ),
                                                BinaryOperation(
                                                    "=",
                                                    args=[
                                                        Identifier("table_type"),
                                                        Constant("VIEW"),
                                                    ],
                                                ),
                                            ],
                                        ),
                                    ],
                                ),
                            ],
                        ),
                    ],
                )

                new_statement = Select(
                    targets=[
                        Identifier(
                            parts=["table_name"],
                            alias=Identifier(f"Tables_in_{schema}"),
                        )
                    ],
                    from_table=Identifier(parts=["information_schema", "TABLES"]),
                    where=_get_show_where(
                        statement, like_name=f"Tables_in_{schema}", initial=where
                    ),
                )

                if "FULL" in statement.modes:
                    new_statement.targets.append(
                        Identifier(parts=["TABLE_TYPE"], alias=Identifier("Table_type"))
                    )

                query = SQLQuery(new_statement, session=self.session)
                return self.answer_select(query)
            elif sql_category in (
                "variables",
                "session variables",
                "session status",
                "global variables",
            ):
                new_statement = Select(
                    targets=[
                        Identifier(parts=["Variable_name"]),
                        Identifier(parts=["Value"]),
                    ],
                    from_table=Identifier(parts=["dataframe"]),
                    where=_get_show_where(statement, like_name="Variable_name"),
                )

                data = {}
                is_session = "session" in sql_category
                for var_name, var_data in SERVER_VARIABLES.items():
                    var_name = var_name.replace("@@", "")
                    if is_session and var_name.startswith("session.") is False:
                        continue
                    if var_name.startswith("session.") or var_name.startswith(
                        "GLOBAL."
                    ):
                        name = var_name.replace("session.", "").replace("GLOBAL.", "")
                        data[name] = var_data[0]
                    elif var_name not in data:
                        data[var_name] = var_data[0]

                df = pd.DataFrame(data.items(), columns=["Variable_name", "Value"])
                data = query_df(df, new_statement)
                data = data.values.tolist()

                columns = [
                    Column(
                        name="Variable_name", table_name="session_variables", type="str"
                    ),
                    Column(name="Value", table_name="session_variables", type="str"),
                ]

                return ExecuteAnswer(
                    answer_type=ANSWER_TYPE.TABLE, columns=columns, data=data
                )
            elif sql_category == "search_path":
                return ExecuteAnswer(
                    answer_type=ANSWER_TYPE.TABLE,
                    columns=[
                        Column(name="search_path", table_name="search_path", type="str")
                    ],
                    data=[['"$user", public']],
                )
            elif "show status like 'ssl_version'" in sql_lower:
                return ExecuteAnswer(
                    answer_type=ANSWER_TYPE.TABLE,
                    columns=[
                        Column(
                            name="Value", table_name="session_variables", type="str"
                        ),
                        Column(
                            name="Value", table_name="session_variables", type="str"
                        ),
                    ],
                    data=[["Ssl_version", "TLSv1.1"]],
                )
            elif sql_category in ("function status", "procedure status"):
                # SHOW FUNCTION STATUS WHERE Db = 'MINDSDB';
                # SHOW PROCEDURE STATUS WHERE Db = 'MINDSDB'
                # SHOW FUNCTION STATUS WHERE Db = 'MINDSDB' AND Name LIKE '%';
                return self.answer_function_status()
            elif sql_category in ("index", "keys", "indexes"):
                # INDEX | INDEXES | KEYS are synonyms
                # https://dev.mysql.com/doc/refman/8.0/en/show-index.html
                new_statement = Select(
                    targets=[
                        Identifier("TABLE_NAME", alias=Identifier("Table")),
                        Identifier("NON_UNIQUE", alias=Identifier("Non_unique")),
                        Identifier("INDEX_NAME", alias=Identifier("Key_name")),
                        Identifier("SEQ_IN_INDEX", alias=Identifier("Seq_in_index")),
                        Identifier("COLUMN_NAME", alias=Identifier("Column_name")),
                        Identifier("COLLATION", alias=Identifier("Collation")),
                        Identifier("CARDINALITY", alias=Identifier("Cardinality")),
                        Identifier("SUB_PART", alias=Identifier("Sub_part")),
                        Identifier("PACKED", alias=Identifier("Packed")),
                        Identifier("NULLABLE", alias=Identifier("Null")),
                        Identifier("INDEX_TYPE", alias=Identifier("Index_type")),
                        Identifier("COMMENT", alias=Identifier("Comment")),
                        Identifier("INDEX_COMMENT", alias=Identifier("Index_comment")),
                        Identifier("IS_VISIBLE", alias=Identifier("Visible")),
                        Identifier("EXPRESSION", alias=Identifier("Expression")),
                    ],
                    from_table=Identifier(parts=["information_schema", "STATISTICS"]),
                    where=statement.where,
                )
                query = SQLQuery(new_statement, session=self.session)
                return self.answer_select(query)
            # FIXME if have answer on that request, then DataGrip show warning '[S0022] Column 'Non_unique' not found.'
            elif "show create table" in sql_lower:
                # SHOW CREATE TABLE `MINDSDB`.`predictors`
                table = sql[sql.rfind(".") + 1:].strip(" .;\n\t").replace("`", "")
                return self.answer_show_create_table(table)
            elif sql_category in ("character set", "charset"):
                new_statement = Select(
                    targets=[
                        Identifier("CHARACTER_SET_NAME", alias=Identifier("Charset")),
                        Identifier(
                            "DEFAULT_COLLATE_NAME", alias=Identifier("Description")
                        ),
                        Identifier(
                            "DESCRIPTION", alias=Identifier("Default collation")
                        ),
                        Identifier("MAXLEN", alias=Identifier("Maxlen")),
                    ],
                    from_table=Identifier(
                        parts=["INFORMATION_SCHEMA", "CHARACTER_SETS"]
                    ),
                    where=_get_show_where(statement, like_name="CHARACTER_SET_NAME"),
                )
                query = SQLQuery(new_statement, session=self.session)
                return self.answer_select(query)
            elif sql_category == "warnings":
                return self.answer_show_warnings()
            elif sql_category == "engines":
                new_statement = Select(
                    targets=[Star()],
                    from_table=Identifier(parts=["information_schema", "ENGINES"]),
                )
                query = SQLQuery(new_statement, session=self.session)
                return self.answer_select(query)
            elif sql_category == "collation":
                new_statement = Select(
                    targets=[
                        Identifier("COLLATION_NAME", alias=Identifier("Collation")),
                        Identifier("CHARACTER_SET_NAME", alias=Identifier("Charset")),
                        Identifier("ID", alias=Identifier("Id")),
                        Identifier("IS_DEFAULT", alias=Identifier("Default")),
                        Identifier("IS_COMPILED", alias=Identifier("Compiled")),
                        Identifier("SORTLEN", alias=Identifier("Sortlen")),
                        Identifier("PAD_ATTRIBUTE", alias=Identifier("Pad_attribute")),
                    ],
                    from_table=Identifier(parts=["INFORMATION_SCHEMA", "COLLATIONS"]),
                    where=_get_show_where(statement, like_name="Collation"),
                )
                query = SQLQuery(new_statement, session=self.session)
                return self.answer_select(query)
            elif sql_category == "table status":
                # TODO improve it
                # SHOW TABLE STATUS LIKE 'table'
                table_name = None
                if statement.like is not None:
                    table_name = statement.like
                # elif condition == 'from' and type(expression) == Identifier:
                #     table_name = expression.parts[-1]
                if table_name is None:
                    err_str = f"Can't determine table name in query: {sql}"
                    log.logger.warning(err_str)
                    raise ErTableExistError(err_str)
                return self.answer_show_table_status(table_name)
            elif sql_category == "columns":
                is_full = statement.modes is not None and "full" in statement.modes
                return self.answer_show_columns(
                    statement.from_table,
                    statement.where,
                    statement.like,
                    is_full=is_full,
                )
            elif sql_category == "knowledge_bases" or sql_category == "knowledge bases":
                select_statement = Select(
                    targets=[Star()],
                    from_table=Identifier(
                        parts=["information_schema", "knowledge_bases"]
                    ),
                    where=_get_show_where(statement, like_name="name"),
                )
                query = SQLQuery(select_statement, session=self.session)
                return self.answer_select(query)
            else:
                raise ErNotSupportedYet(f"Statement not implemented: {sql}")
        elif type(statement) in (
            StartTransaction,
            CommitTransaction,
            RollbackTransaction,
        ):
            return ExecuteAnswer(ANSWER_TYPE.OK)
        elif type(statement) == Set:
            category = (statement.category or "").lower()
            if category == "" and type(statement.arg) == BinaryOperation:
                if isinstance(statement.arg.args[0], Variable):
                    return ExecuteAnswer(ANSWER_TYPE.OK)
                if statement.arg.args[0].parts[0].lower() == "profiling":
                    if statement.arg.args[1].value in (1, True):
                        profiler.enable()
                        self.session.profiling = True
                    else:
                        profiler.disable()
                        self.session.profiling = False
                elif statement.arg.args[0].parts[0].lower() == "predictor_cache":
                    if statement.arg.args[1].value in (1, True):
                        self.session.predictor_cache = True
                    else:
                        self.session.predictor_cache = False
                return ExecuteAnswer(ANSWER_TYPE.OK)
            elif category == "autocommit":
                return ExecuteAnswer(ANSWER_TYPE.OK)
            elif category == "names":
                # set names utf8;
                charsets = {
                    "utf8": CHARSET_NUMBERS["utf8_general_ci"],
                    "utf8mb4": CHARSET_NUMBERS["utf8mb4_general_ci"],
                }
                self.charset = statement.arg.parts[0]
                self.charset_text_type = charsets.get(self.charset)
                if self.charset_text_type is None:
                    log.logger.warning(
                        f"Unknown charset: {self.charset}. Setting up 'utf8_general_ci' as charset text type."
                    )
                    self.charset_text_type = CHARSET_NUMBERS["utf8_general_ci"]
                return ExecuteAnswer(
                    ANSWER_TYPE.OK,
                    state_track=[
                        ["character_set_client", self.charset],
                        ["character_set_connection", self.charset],
                        ["character_set_results", self.charset],
                    ],
                )
            else:
                log.logger.warning(
                    f"SQL statement is not processable, return OK package: {sql}"
                )
                return ExecuteAnswer(ANSWER_TYPE.OK)
        elif type(statement) == Use:
            db_name = statement.value.parts[-1]
            self.change_default_db(db_name)
            return ExecuteAnswer(ANSWER_TYPE.OK)
        elif type(statement) in (
            CreatePredictor,
            CreateAnomalyDetectionModel,  # we may want to specialize these in the future
        ):
            return self.answer_create_predictor(statement)
        elif type(statement) == CreateView:
            return self.answer_create_view(statement)
        elif type(statement) == DropView:
            return self.answer_drop_view(statement)
        elif type(statement) == Delete:
            if statement.table.parts[-1].lower() == "models_versions":
                return self.answer_delete_model_version(statement)
            table_identifier = statement.table
            if self.session.kb_controller.is_knowledge_base(table_identifier):
                return self.session.kb_controller.execute_query(statement)
            if (
                self.session.database != "mindsdb"
                and statement.table.parts[0] != "mindsdb"
            ):
                raise ErBadTableError(
                    "Only 'DELETE' from database 'mindsdb' is possible at this moment"
                )

            SQLQuery(statement, session=self.session, execute=True)
            return ExecuteAnswer(ANSWER_TYPE.OK)

        elif type(statement) == Insert:
            table_identifier = statement.table
            if self.session.kb_controller.is_knowledge_base(table_identifier):
                return self.session.kb_controller.execute_query(statement)

            SQLQuery(statement, session=self.session, execute=True)
            return ExecuteAnswer(ANSWER_TYPE.OK)
        elif type(statement) == Update:
            if statement.from_select is None:
                if statement.table.parts[-1].lower() == "models_versions":
                    return self.answer_update_model_version(statement)

            SQLQuery(statement, session=self.session, execute=True)
            return ExecuteAnswer(ANSWER_TYPE.OK)
        elif (
            type(statement) == Alter
            and ("disable keys" in sql_lower)
            or ("enable keys" in sql_lower)
        ):
            return ExecuteAnswer(ANSWER_TYPE.OK)
        elif type(statement) == Select:
            if statement.from_table is None:
                return self.answer_single_row_select(statement)

            table_identifier = statement.from_table
            if self.session.kb_controller.is_knowledge_base(table_identifier):
                return self.session.kb_controller.execute_query(statement)

            query = SQLQuery(statement, session=self.session)
            return self.answer_select(query)
        elif type(statement) == Union:
            query = SQLQuery(statement, session=self.session)
            return self.answer_select(query)
        elif type(statement) == Explain:
            return self.answer_show_columns(statement.target)
        elif type(statement) == CreateTable:
            # TODO
            return self.answer_apply_predictor(statement)
        # -- jobs --
        elif type(statement) == CreateJob:
            return self.answer_create_job(statement)
        elif type(statement) == DropJob:
            return self.answer_drop_job(statement)
        # -- triggers --
        elif type(statement) == CreateTrigger:
            return self.answer_create_trigger(statement)
        elif type(statement) == DropTrigger:
            return self.answer_drop_trigger(statement)
        # -- chatbots
        elif type(statement) == CreateChatBot:
            return self.answer_create_chatbot(statement)
        elif type(statement) == UpdateChatBot:
            return self.answer_update_chatbot(statement)
        elif type(statement) == DropChatBot:
            return self.answer_drop_chatbot(statement)
        elif type(statement) == CreateKnowledgeBase:
            return self.answer_create_kb(statement)
        elif type(statement) == DropKnowledgeBase:
            return self.anwser_drop_kb(statement)
        elif type(statement) == Evaluate:
            statement.data = parse_sql(statement.query_str, dialect="mindsdb")
            return self.answer_evaluate_metric(statement)
        else:
            log.logger.warning(f"Unknown SQL statement: {sql}")
            raise ErNotSupportedYet(f"Unknown SQL statement: {sql}")

    def answer_create_trigger(self, statement):
        triggers_controller = TriggersController()

        name = statement.name
        trigger_name = statement.name.parts[-1]
        project_name = name.parts[-2] if len(name.parts) > 1 else self.session.database

        triggers_controller.add(
            trigger_name,
            project_name,
            statement.table,
            statement.query_str,
            statement.columns,
        )
        return ExecuteAnswer(ANSWER_TYPE.OK)

    def answer_drop_trigger(self, statement):
        triggers_controller = TriggersController()

        name = statement.name
        trigger_name = statement.name.parts[-1]
        project_name = name.parts[-2] if len(name.parts) > 1 else self.session.database

        triggers_controller.delete(trigger_name, project_name)

        return ExecuteAnswer(ANSWER_TYPE.OK)

    def answer_create_job(self, statement):
        jobs_controller = JobsController()

        name = statement.name
        job_name = name.parts[-1]
        project_name = name.parts[-2] if len(name.parts) > 1 else self.session.database

<<<<<<< HEAD
        try:
            jobs_controller.add(job_name, project_name, statement.query_str,
                                statement.start_str, statement.end_str, statement.repeat_str)
        except Exception as e:
            if "already exists" in str(e) and getattr(statement, "if_not_exists", False):
                return ExecuteAnswer(ANSWER_TYPE.OK)
            raise e
=======
        jobs_controller.add(
            job_name,
            project_name,
            statement.query_str,
            statement.start_str,
            statement.end_str,
            statement.repeat_str,
        )
>>>>>>> 9a3f5394

        return ExecuteAnswer(ANSWER_TYPE.OK)

    def answer_drop_job(self, statement):
        jobs_controller = JobsController()

        name = statement.name
        job_name = name.parts[-1]
        project_name = name.parts[-2] if len(name.parts) > 1 else self.session.database
        try:
            jobs_controller.delete(job_name, project_name)
        except Exception as e:
            if "does not exist" in str(e) and statement.if_exists:
                return ExecuteAnswer(ANSWER_TYPE.OK)
            raise e

        return ExecuteAnswer(ANSWER_TYPE.OK)

    def answer_create_chatbot(self, statement):
        chatbot_controller = ChatBotController()

        name = statement.name
        project_name = name.parts[-2] if len(name.parts) > 1 else self.session.database
        is_running = statement.params.pop("is_running", True)

        database = self.session.integration_controller.get(statement.database.parts[-1])
        if database is None:
            raise SqlApiException(f"Database not found: {statement.database}")

        # Database ID cannot be null
        database_id = database["id"] if database is not None else -1

        chatbot_controller.add_chatbot(
            name.parts[-1],
            project_name=project_name,
            model_name=statement.model.parts[-1],
            database_id=database_id,
            is_running=is_running,
            params=statement.params,
        )
        return ExecuteAnswer(ANSWER_TYPE.OK)

    def answer_update_chatbot(self, statement):
        chatbot_controller = ChatBotController()

        name = statement.name
        name_no_project = name.parts[-1]
        project_name = name.parts[-2] if len(name.parts) > 1 else self.session.database

        # From SET keyword parameters
        updated_name = statement.params.pop("name", None)
        model_name = statement.params.pop("model", None)
        database_name = statement.params.pop("database", None)
        is_running = statement.params.pop("is_running", None)

        database_id = None
        if database_name is not None:
            database = self.session.integration_controller.get(database_name)
            if database is None:
                raise SqlApiException(f"Database with name {database_name} not found")
            database_id = database["id"]

        updated_chatbot = chatbot_controller.update_chatbot(
            name_no_project,
            project_name=project_name,
            name=updated_name,
            model_name=model_name,
            database_id=database_id,
            is_running=is_running,
            params=statement.params,
        )
        if updated_chatbot is None:
            raise SqlApiException(f"Chatbot with name {name_no_project} not found")
        return ExecuteAnswer(ANSWER_TYPE.OK)

    def answer_drop_chatbot(self, statement):
        chatbot_controller = ChatBotController()

        name = statement.name
        project_name = name.parts[-2] if len(name.parts) > 1 else self.session.database

        chatbot_controller.delete_chatbot(name.parts[-1], project_name=project_name)
        return ExecuteAnswer(ANSWER_TYPE.OK)

    def answer_evaluate_metric(self, statement):
        try:
            sqlquery = SQLQuery(statement.data, session=self.session)
        except Exception as e:
            raise Exception(
                f'Nested query failed to execute with error: "{e}", please check and try again.'
            )
        result = sqlquery.fetch(self.session.datahub)
        df = pd.DataFrame.from_dict(result["result"])
        df.columns = [
            str(t.alias) if hasattr(t, "alias") else str(t.parts[-1])
            for t in statement.data.targets
        ]

        for col in ["actual", "prediction"]:
            assert (
                col in df.columns
            ), f"`{col}` column was not provided, please try again."
            assert (
                df[col].isna().sum() == 0
            ), f"There are missing values in the `{col}` column, please try again."

        metric_name = statement.name.parts[-1]
        target_series = df.pop("prediction")
        using_clause = statement.using if statement.using is not None else {}
        metric_value = evaluate_accuracy(
            df,
            target_series,
            metric_name,
            target="actual",
            ts_analysis=using_clause.get("ts_analysis", {}),  # will be deprecated soon
            n_decimals=using_clause.get("n_decimals", 3),
        )  # 3 decimals by default
        return ExecuteAnswer(
            answer_type=ANSWER_TYPE.TABLE,
            columns=[Column(name=metric_name, table_name="", type="str")],
            data=[[metric_value]],
        )

    def answer_describe_predictor(self, statement):

        parts = statement.value.parts.copy()[:2]
        model_info = self._get_model_info(Identifier(parts=parts), except_absent=False)
        if model_info is None:
            parts.pop(-1)
            attribute = statement.value.parts.copy()[1:]
            model_info = self._get_model_info(Identifier(parts=parts))
            if model_info is None:
                raise SqlApiException(f"Model not found: {statement.value}")
        else:
            attribute = statement.value.parts.copy()[2:]

        if len(attribute) == 1:
            attribute = attribute[0]
        elif len(attribute) == 0:
            attribute = None

        df = self.session.model_controller.describe_model(
            self.session,
            model_info["project_name"],
            model_info["model_record"].name,
            attribute,
        )

        df_dict = df.to_dict("split")

        columns = [
            Column(name=col, table_name="", type="str") for col in df_dict["columns"]
        ]
        return ExecuteAnswer(
            answer_type=ANSWER_TYPE.TABLE, columns=columns, data=df_dict["data"]
        )

    def _get_model_info(self, identifier, except_absent=True):
        if len(identifier.parts) == 1:
            identifier.parts = [self.session.database, identifier.parts[0]]

        database_name, model_name, model_version = resolve_model_identifier(identifier)

        if model_name is None:
            if except_absent:
                raise Exception(f"Model not found: {identifier.to_string()}")
            else:
                return

        model_record = get_model_record(
            name=model_name,
            project_name=database_name,
            except_absent=except_absent,
            version=model_version,
            active=True if model_version is None else None,
        )
        if not model_record:
            return None
        return {"model_record": model_record, "project_name": database_name}

    def _sync_predictor_check(self, phase_name):
        """Checks if there is already a predictor retraining or fine-tuning
        Do not allow to run retrain if there is another model in training process in less that 1h
        """
        is_cloud = self.session.config.get("cloud", False)
        if is_cloud and ctx.user_class == 0:
            models = get_model_records(active=None)
            shortest_training = None
            for model in models:
                if (
                    model.status
                    in (PREDICTOR_STATUS.GENERATING, PREDICTOR_STATUS.TRAINING)
                    and model.training_start_at is not None
                    and model.training_stop_at is None
                ):
                    training_time = datetime.datetime.now() - model.training_start_at
                    if shortest_training is None or training_time < shortest_training:
                        shortest_training = training_time

            if (
                shortest_training is not None
                and shortest_training < datetime.timedelta(hours=1)
            ):
                raise SqlApiException(
                    f"Can't start {phase_name} process while any other predictor is in status 'training' or 'generating'"
                )

    def answer_retrain_predictor(self, statement):
        model_record = self._get_model_info(statement.name)["model_record"]

        if statement.integration_name is None:
            if model_record.data_integration_ref is not None:
                if model_record.data_integration_ref["type"] == "integration":
                    integration = self.session.integration_controller.get_by_id(
                        model_record.data_integration_ref["id"]
                    )
                    if integration is None:
                        raise Exception(
                            "The database from which the model was trained no longer exists"
                        )

        ml_handler = None
        if statement.using is not None:
            # repack using with lower names
            statement.using = {k.lower(): v for k, v in statement.using.items()}

            if "engine" in statement.using:
                ml_integration_name = statement.using.pop("engine")
                ml_handler = self.session.integration_controller.get_handler(
                    ml_integration_name
                )

        # use current ml handler
        if ml_handler is None:
            integration_record = get_predictor_integration(model_record)
            if integration_record is None:
                raise Exception("ML engine model was trained with does not esxists")
            ml_handler = self.session.integration_controller.get_handler(
                integration_record.name
            )

        self._sync_predictor_check(phase_name="retrain")
        df = self.session.model_controller.retrain_model(statement, ml_handler)

        resp_dict = df.to_dict(orient="split")

        columns = [Column(col) for col in resp_dict["columns"]]

        return ExecuteAnswer(
            answer_type=ANSWER_TYPE.TABLE, columns=columns, data=resp_dict["data"]
        )

    @profiler.profile()
    @mark_process("learn")
    def answer_finetune_predictor(self, statement):
        model_record = self._get_model_info(statement.name)["model_record"]

        if statement.using is not None:
            # repack using with lower names
            statement.using = {k.lower(): v for k, v in statement.using.items()}

        # use current ml handler
        integration_record = get_predictor_integration(model_record)
        if integration_record is None:
            raise Exception(
                "The ML engine that the model was trained with does not exist."
            )
        ml_handler = self.session.integration_controller.get_handler(
            integration_record.name
        )

        self._sync_predictor_check(phase_name="finetune")
        df = self.session.model_controller.finetune_model(statement, ml_handler)

        resp_dict = df.to_dict(orient="split")

        columns = [Column(col) for col in resp_dict["columns"]]

        return ExecuteAnswer(
            answer_type=ANSWER_TYPE.TABLE, columns=columns, data=resp_dict["data"]
        )

    def _create_integration(self, name: str, engine: str, connection_args: dict):
        # we have connection checkers not for any db. So do nothing if fail
        # TODO return rich error message

        if connection_args is None:
            connection_args = {}
        status = HandlerStatusResponse(success=False)

        try:
            handlers_meta = (
                self.session.integration_controller.get_handlers_import_status()
            )
            handler_meta = handlers_meta[engine]
            if handler_meta.get("import", {}).get("success") is not True:
                raise SqlApiException(f"Handler '{engine}' can not be used")

            accept_connection_args = handler_meta.get("connection_args")
            if accept_connection_args is not None and connection_args is not None:
                for arg_name, arg_value in connection_args.items():
                    if arg_name == "as_service":
                        continue
                    if arg_name not in accept_connection_args:
                        raise SqlApiException(
                            f"Unknown connection argument: {arg_name}"
                        )
                    arg_meta = accept_connection_args[arg_name]
                    arg_type = arg_meta.get("type")
                    if arg_type == HANDLER_CONNECTION_ARG_TYPE.PATH:
                        # arg may be one of:
                        # str: '/home/file.pem'
                        # dict: {'path': '/home/file.pem'}
                        # dict: {'url': 'https://host.com/file'}
                        arg_value = connection_args[arg_name]
                        if isinstance(arg_value, (str, dict)) is False:
                            raise SqlApiException(f"Unknown type of arg: '{arg_value}'")
                        if isinstance(arg_value, str) or "path" in arg_value:
                            path = (
                                arg_value
                                if isinstance(arg_value, str)
                                else arg_value["path"]
                            )
                            if Path(path).is_file() is False:
                                raise SqlApiException(f"File not found at: '{path}'")
                        elif "url" in arg_value:
                            path = download_file(arg_value["url"])
                        else:
                            raise SqlApiException(
                                f"Argument '{arg_name}' must be path or url to the file"
                            )
                        connection_args[arg_name] = path

            handler = self.session.integration_controller.create_tmp_handler(
                handler_type=engine, connection_data=connection_args
            )
            status = handler.check_connection()
        except Exception as e:
            status.error_message = str(e)

        if status.success is False:
            raise SqlApiException(f"Can't connect to db: {status.error_message}")

        integration = self.session.integration_controller.get(name)
        if integration is not None:
            raise SqlApiException(f"Database '{name}' already exists.")

        self.session.integration_controller.add(name, engine, connection_args)

    def answer_create_ml_engine(self, statement: ASTNode):
        name = statement.name.parts[-1]
        integrations = self.session.integration_controller.get_all()
        if name in integrations:
            if not getattr(statement, "if_not_exists", False):
                raise SqlApiException(f"Integration '{name}' already exists")
            else:
                return ExecuteAnswer(ANSWER_TYPE.OK)

        handler_module_meta = (
            self.session.integration_controller.get_handlers_import_status().get(
                statement.handler
            )
        )
        if handler_module_meta is None:
            raise SqlApiException(f"There is no engine '{statement.handler}'")
        if handler_module_meta.get("import", {}).get("success") is not True:
            msg = dedent(
                f"""\
                Handler '{handler_module_meta['name']}' cannot be used. Reason is:
                    {handler_module_meta['import']['error_message']}
            """
            )
            is_cloud = self.session.config.get("cloud", False)
            if is_cloud is False:
                msg += dedent(
                    f"""

                If error is related to missing dependencies, then try to run command in shell and restart mindsdb:
                    pip install mindsdb[{handler_module_meta['name']}]
                """
                )
            log.logger.info(msg)
            raise SqlApiException(msg)

        integration_id = self.session.integration_controller.add(
            name=name, engine=statement.handler, connection_args=statement.params
        )

        HandlerClass = self.session.integration_controller.handler_modules[
            handler_module_meta["name"]
        ].Handler

        if hasattr(HandlerClass, "create_engine"):
            handlerStorage = HandlerStorage(integration_id)
            ml_handler = HandlerClass(
                engine_storage=handlerStorage,
                model_storage=None,
            )

            try:
                ml_handler.create_engine(statement.params)
            except NotImplementedError:
                pass
            except Exception as e:
                # something wrong, drop ml engine
                ast_drop = DropMLEngine(name=statement.name)
                self.answer_drop_ml_engine(ast_drop)
                raise e

        return ExecuteAnswer(ANSWER_TYPE.OK)

    def answer_drop_ml_engine(self, statement: ASTNode):
        name = statement.name.parts[-1]
        integrations = self.session.integration_controller.get_all()
        if name not in integrations:
            if not statement.if_exists:
                raise SqlApiException(f"Integration '{name}' does not exists")
            else:
                return ExecuteAnswer(ANSWER_TYPE.OK)
        self.session.integration_controller.delete(name)
        return ExecuteAnswer(ANSWER_TYPE.OK)

    def answer_create_database(self, statement: ASTNode):
        """create new handler (datasource/integration in old terms)
        Args:
            statement (ASTNode): data for creating database/project
        """

        if len(statement.name.parts) != 1:
            raise Exception("Database name should contain only 1 part.")

        database_name = statement.name.parts[0]
        engine = statement.engine
        if engine is None:
            engine = "mindsdb"
        engine = engine.lower()
        connection_args = statement.parameters

        if engine == "mindsdb":
            try:
                ProjectController().add(database_name)
            except Exception as e:
                if "already exists" in str(e) and getattr(statement, "if_not_exists", False):
                    return ExecuteAnswer(ANSWER_TYPE.OK)
                raise e
        else:
            try:
                self._create_integration(database_name, engine, connection_args)
            except SqlApiException as e:
                # check if the error is name already exists
                # we choose to raise the error depends if if_not_exists is True or False
                if "already exists" not in str(e) or getattr(statement, "if_not_exists", False) is False:
                    raise e

        return ExecuteAnswer(ANSWER_TYPE.OK)

    def answer_drop_database(self, statement):
        if len(statement.name.parts) != 1:
            raise Exception("Database name should contain only 1 part.")
        db_name = statement.name.parts[0]
        try:
            self.session.database_controller.delete(db_name)
        except Exception as e:
            if re.search(r"Database .* does not exists", str(e)) and statement.if_exists:
                return ExecuteAnswer(ANSWER_TYPE.OK)
            raise e
        return ExecuteAnswer(ANSWER_TYPE.OK)

    def answer_drop_tables(self, statement):
        """answer on 'drop table [if exists] {name}'
        Args:
            statement: ast
        """
        if statement.if_exists is False:
            for table in statement.tables:
                if len(table.parts) > 1:
                    db_name = table.parts[0]
                else:
                    db_name = self.session.database
                table_name = table.parts[-1]

                if db_name == "files":
                    dn = self.session.datahub[db_name]
                    if dn.has_table(table_name) is False:
                        raise SqlApiException(
                            f"Cannot delete a table from database '{db_name}': table does not exists"
                        )
                else:
                    projects_dict = self.session.database_controller.get_dict(
                        filter_type="project"
                    )
                    if db_name not in projects_dict:
                        raise SqlApiException(
                            f"Cannot delete a table from database '{db_name}'"
                        )
                    project = self.session.database_controller.get_project(db_name)
                    project_tables = {
                        key: val
                        for key, val in project.get_tables().items()
                        if val.get("deletable") is True
                    }
                    if table_name not in project_tables:
                        raise SqlApiException(
                            f"Cannot delete a table from database '{db_name}': table does not exists"
                        )

        for table in statement.tables:
            if len(table.parts) > 1:
                db_name = table.parts[0]
            else:
                db_name = self.session.database
            table_name = table.parts[-1]

            if db_name == "files":
                dn = self.session.datahub[db_name]
                if dn.has_table(table_name):
                    self.session.datahub["files"].query(
                        DropTables(tables=[Identifier(table_name)])
                    )
            else:
                projects_dict = self.session.database_controller.get_dict(
                    filter_type="project"
                )
                if db_name not in projects_dict:
                    continue
                self.session.model_controller.delete_model(
                    table_name, project_name=db_name
                )
        return ExecuteAnswer(ANSWER_TYPE.OK)

    def answer_create_view(self, statement):
        project_name = self.session.database
        # TEMP
        if isinstance(statement.name, Identifier):
            parts = statement.name.parts
        else:
            parts = statement.name.split(".")

        view_name = parts[-1]
        if len(parts) == 2:
            project_name = parts[0]

        query_str = statement.query_str
        query = parse_sql(query_str, dialect="mindsdb")

        if isinstance(statement.from_table, Identifier):
            query = Select(
                targets=[Star()],
                from_table=NativeQuery(
                    integration=statement.from_table, query=statement.query_str
                ),
            )
            renderer = SqlalchemyRender("mysql")
            query_str = renderer.get_string(query, with_failback=True)

        if isinstance(query, Select):
            # check create view sql
            query.limit = Constant(1)

            query_context_controller.set_context(
                query_context_controller.IGNORE_CONTEXT
            )
            try:
                sqlquery = SQLQuery(query, session=self.session)
                if sqlquery.fetch()["success"] is not True:
                    raise SqlApiException("Wrong view query")
            finally:
                query_context_controller.release_context(
                    query_context_controller.IGNORE_CONTEXT
                )

        project = self.session.database_controller.get_project(project_name)
        try:
            project.create_view(view_name, query=query_str)
        except Exception as e:
            if "View already exists" in str(e) and getattr(statement, "if_not_exists", False):
                return ExecuteAnswer(ANSWER_TYPE.OK)
            raise e
        return ExecuteAnswer(answer_type=ANSWER_TYPE.OK)

    def answer_drop_view(self, statement):
        names = statement.names

        for name in names:
            view_name = name.parts[-1]
            if len(name.parts) > 1:
                db_name = name.parts[0]
            else:
                db_name = self.session.database
            project = self.session.database_controller.get_project(db_name)
<<<<<<< HEAD
            try:
                project.drop_table(view_name)
            except Exception as e:
                if "does not exist" in str(e) and statement.if_exists:
                    ...
                else:
                    raise e
=======
            project.drop_view(view_name)

        return ExecuteAnswer(answer_type=ANSWER_TYPE.OK)

    def _create_persistent_chroma(self, kb_name, collection_name, engine="chromadb"):
        """Create default vector database for knowledge base, if not specified"""

        vector_store_name = f"{kb_name}_{engine}"

        vector_store_folder_name = f"{vector_store_name}"
        connection_args = {"persist_directory": vector_store_folder_name}
        self._create_integration(vector_store_name, engine, connection_args)

        self.session.datahub.get(vector_store_name).integration_handler.create_table(
            collection_name
        )

        return ExecuteAnswer(answer_type=ANSWER_TYPE.OK), vector_store_name

    def answer_create_kb(self, statement: CreateKnowledgeBase):
        project_name = (
            statement.name.parts[0]
            if len(statement.name.parts) > 1
            else self.session.database
        )
        # get project id
        try:
            project = self.session.database_controller.get_project(project_name)
        except ValueError:
            raise SqlApiException(f"Project not found: {project_name}")
        project_id = project.id

        kb_name = statement.name.parts[-1]

        # search for the model
        # verify the model exists and get its id
        model_identifier = statement.model
        try:
            model_record = self._get_model_info(
                identifier=model_identifier, except_absent=True
            )

        except PredictorRecordNotFound:
            raise SqlApiException(f"Model not found: {model_identifier.to_string()}")

        embedding_model_id = model_record["model_record"].id

        # search for the vector database table
        if statement.storage and len(statement.storage.parts) < 2:
            raise SqlApiException(
                f"Invalid vectordatabase table name: {statement.storage}"
                "Need the form 'database_name.table_name'"
            )

        is_cloud = self.session.config.get("cloud", False)

        if not statement.storage and is_cloud:
            raise SqlApiException(
                "No default vector database currently exists in MindsDB cloud. "
                'Please specify one using the "storage" parameter'
            )

        vector_table_name = (
            statement.storage.parts[-1] if statement.storage else "default_collection"
        )

        vector_db_name = (
            statement.storage.parts[0]
            if statement.storage
            else self._create_persistent_chroma(
                kb_name, collection_name=vector_table_name
            )[1]
        )

        # verify the vector database exists and get its id
        database_records = self.session.database_controller.get_dict()
        is_database_exist = vector_db_name in database_records
        if not is_database_exist:
            raise SqlApiException(f"Database not found: {vector_db_name}")

        vector_database_id = database_records[vector_db_name]["id"]

        if statement.from_query is not None:
            # TODO: implement this
            raise SqlApiException(
                "Create a knowledge base from a select is not supported yet"
            )

        params = statement.params

        # create the knowledge base
        _ = self.session.kb_controller.add(
            name=kb_name,
            project_id=project_id,
            vector_database_id=vector_database_id,
            vector_database_table_name=vector_table_name,
            embedding_model_id=embedding_model_id,
            params=params,
            if_not_exists=statement.if_not_exists,
        )

        return ExecuteAnswer(answer_type=ANSWER_TYPE.OK)

    def anwser_drop_kb(self, statement: DropKnowledgeBase):
        name = statement.name.parts[-1]
        project_name = (
            statement.name.parts[0]
            if len(statement.name.parts) > 1
            else self.session.database
        )

        # get project id
        try:
            project = self.session.database_controller.get_project(project_name)
        except ValueError:
            raise SqlApiException(f"Project not found: {project_name}")

        project_id = project.id

        # delete the knowledge base
        self.session.kb_controller.delete(
            name=name,
            project_id=project_id,
            if_exists=statement.if_exists,
        )
>>>>>>> 9a3f5394

        return ExecuteAnswer(answer_type=ANSWER_TYPE.OK)

    @mark_process("learn")
    def answer_create_predictor(self, statement):
        integration_name = self.session.database

        # allow creation in non-active projects, e.g. 'create mode proj.model' works whether `proj` is active or not
        if len(statement.name.parts) > 1:
            integration_name = statement.name.parts[0]
        statement.name.parts = [integration_name.lower(), statement.name.parts[-1]]

        ml_integration_name = "lightwood"  # default
        if statement.using is not None:
            # repack using with lower names
            statement.using = {k.lower(): v for k, v in statement.using.items()}

            ml_integration_name = statement.using.pop("engine", ml_integration_name)

        ml_handler = self.session.integration_controller.get_handler(
            ml_integration_name
        )

<<<<<<< HEAD
        try:
            df = self.session.model_controller.create_model(statement, ml_handler)
            resp_dict = df.to_dict(orient='split')

            columns = [
                Column(col)
                for col in resp_dict['columns']
            ]

            return ExecuteAnswer(answer_type=ANSWER_TYPE.TABLE, columns=columns, data=resp_dict['data'])
        except Exception as e:
            # check if the error is name already exists
            if re.search(r"model .* already exists", str(e)) and getattr(statement, "if_not_exists", False):
                return ExecuteAnswer(ANSWER_TYPE.OK)
            raise e
=======
        df = self.session.model_controller.create_model(statement, ml_handler)
        resp_dict = df.to_dict(orient="split")

        columns = [Column(col) for col in resp_dict["columns"]]

        return ExecuteAnswer(
            answer_type=ANSWER_TYPE.TABLE, columns=columns, data=resp_dict["data"]
        )
>>>>>>> 9a3f5394

    def answer_show_columns(
        self,
        target: Identifier,
        where: Optional[Operation] = None,
        like: Optional[str] = None,
        is_full=False,
    ):
        if len(target.parts) > 1:
            db = target.parts[0]
        elif isinstance(self.session.database, str) and len(self.session.database) > 0:
            db = self.session.database
        else:
            db = "mindsdb"
        table_name = target.parts[-1]

        new_where = BinaryOperation(
            "and",
            args=[
                BinaryOperation("=", args=[Identifier("TABLE_SCHEMA"), Constant(db)]),
                BinaryOperation(
                    "=", args=[Identifier("TABLE_NAME"), Constant(table_name)]
                ),
            ],
        )
        if where is not None:
            new_where = BinaryOperation("and", args=[new_where, where])
        if like is not None:
            like = BinaryOperation("like", args=[Identifier("View"), Constant(like)])
            new_where = BinaryOperation("and", args=[new_where, like])

        targets = [
            Identifier("COLUMN_NAME", alias=Identifier("Field")),
            Identifier("COLUMN_TYPE", alias=Identifier("Type")),
            Identifier("IS_NULLABLE", alias=Identifier("Null")),
            Identifier("COLUMN_KEY", alias=Identifier("Key")),
            Identifier("COLUMN_DEFAULT", alias=Identifier("Default")),
            Identifier("EXTRA", alias=Identifier("Extra")),
        ]
        if is_full:
            targets.extend(
                [
                    Constant("COLLATION", alias=Identifier("Collation")),
                    Constant("PRIVILEGES", alias=Identifier("Privileges")),
                    Constant("COMMENT", alias=Identifier("Comment")),
                ]
            )
        new_statement = Select(
            targets=targets,
            from_table=Identifier(parts=["information_schema", "COLUMNS"]),
            where=new_where,
        )

        query = SQLQuery(new_statement, session=self.session)
        return self.answer_select(query)

    def answer_single_row_select(self, statement):
        columns = []
        data = []
        for target in statement.targets:
            target_type = type(target)
            if target_type == Variable:
                var_name = target.value
                column_name = f"@@{var_name}"
                column_alias = target.alias or column_name
                result = SERVER_VARIABLES.get(column_name)
                if result is None:
                    log.logger.error(f"Unknown variable: {column_name}")
                    raise Exception(f"Unknown variable '{var_name}'")
                else:
                    result = result[0]
            elif target_type == Function:
                function_name = target.op.lower()
                if function_name == "connection_id":
                    return self.answer_connection_id()

                functions_results = {
                    # 'connection_id': self.executor.sqlserver.connection_id,
                    "database": self.session.database,
                    "current_user": self.session.username,
                    "user": self.session.username,
                    "version": "8.0.17",
                    "current_schema": "public",
                }

                column_name = f"{target.op}()"
                column_alias = target.alias or column_name
                result = functions_results[function_name]
            elif target_type == Constant:
                result = target.value
                column_name = str(result)
                column_alias = (
                    ".".join(target.alias.parts)
                    if type(target.alias) == Identifier
                    else column_name
                )
            elif target_type == NullConstant:
                result = None
                column_name = "NULL"
                column_alias = "NULL"
            elif target_type == Identifier:
                result = ".".join(target.parts)
                if result == "session_user":
                    column_name = result
                    result = self.session.username
                else:
                    raise Exception(f"Unknown column '{result}'")
            else:
                raise ErSqlWrongArguments(f"Unknown constant type: {target_type}")

            columns.append(
                Column(
                    name=column_name,
                    alias=column_alias,
                    table_name="",
                    type=TYPES.MYSQL_TYPE_VAR_STRING
                    if isinstance(result, str)
                    else TYPES.MYSQL_TYPE_LONG,
                    charset=self.charset_text_type
                    if isinstance(result, str)
                    else CHARSET_NUMBERS["binary"],
                )
            )
            data.append(result)

        return ExecuteAnswer(
            answer_type=ANSWER_TYPE.TABLE, columns=columns, data=[data]
        )

    def answer_show_create_table(self, table):
        columns = [
            Column(table_name="", name="Table", type=TYPES.MYSQL_TYPE_VAR_STRING),
            Column(
                table_name="", name="Create Table", type=TYPES.MYSQL_TYPE_VAR_STRING
            ),
        ]
        return ExecuteAnswer(
            answer_type=ANSWER_TYPE.TABLE,
            columns=columns,
            data=[[table, f"create table {table} ()"]],
        )

    def answer_function_status(self):
        columns = [
            Column(
                name="Db",
                alias="Db",
                table_name="schemata",
                table_alias="ROUTINES",
                type="str",
                database="mysql",
                charset=self.charset_text_type,
            ),
            Column(
                name="Db",
                alias="Db",
                table_name="routines",
                table_alias="ROUTINES",
                type="str",
                database="mysql",
                charset=self.charset_text_type,
            ),
            Column(
                name="Type",
                alias="Type",
                table_name="routines",
                table_alias="ROUTINES",
                type="str",
                database="mysql",
                charset=CHARSET_NUMBERS["utf8_bin"],
            ),
            Column(
                name="Definer",
                alias="Definer",
                table_name="routines",
                table_alias="ROUTINES",
                type="str",
                database="mysql",
                charset=CHARSET_NUMBERS["utf8_bin"],
            ),
            Column(
                name="Modified",
                alias="Modified",
                table_name="routines",
                table_alias="ROUTINES",
                type=TYPES.MYSQL_TYPE_TIMESTAMP,
                database="mysql",
                charset=CHARSET_NUMBERS["binary"],
            ),
            Column(
                name="Created",
                alias="Created",
                table_name="routines",
                table_alias="ROUTINES",
                type=TYPES.MYSQL_TYPE_TIMESTAMP,
                database="mysql",
                charset=CHARSET_NUMBERS["binary"],
            ),
            Column(
                name="Security_type",
                alias="Security_type",
                table_name="routines",
                table_alias="ROUTINES",
                type=TYPES.MYSQL_TYPE_STRING,
                database="mysql",
                charset=CHARSET_NUMBERS["utf8_bin"],
            ),
            Column(
                name="Comment",
                alias="Comment",
                table_name="routines",
                table_alias="ROUTINES",
                type=TYPES.MYSQL_TYPE_BLOB,
                database="mysql",
                charset=CHARSET_NUMBERS["utf8_bin"],
            ),
            Column(
                name="character_set_client",
                alias="character_set_client",
                table_name="character_sets",
                table_alias="ROUTINES",
                type=TYPES.MYSQL_TYPE_VAR_STRING,
                database="mysql",
                charset=self.charset_text_type,
            ),
            Column(
                name="collation_connection",
                alias="collation_connection",
                table_name="collations",
                table_alias="ROUTINES",
                type=TYPES.MYSQL_TYPE_VAR_STRING,
                database="mysql",
                charset=self.charset_text_type,
            ),
            Column(
                name="Database Collation",
                alias="Database Collation",
                table_name="collations",
                table_alias="ROUTINES",
                type=TYPES.MYSQL_TYPE_VAR_STRING,
                database="mysql",
                charset=self.charset_text_type,
            ),
        ]

        return ExecuteAnswer(answer_type=ANSWER_TYPE.TABLE, columns=columns, data=[])

    def answer_show_table_status(self, table_name):
        # NOTE at this moment parsed statement only like `SHOW TABLE STATUS LIKE 'table'`.
        # NOTE some columns has {'database': 'mysql'}, other not. That correct. This is how real DB sends messages.
        columns = [
            {
                "database": "mysql",
                "table_name": "tables",
                "name": "Name",
                "alias": "Name",
                "type": TYPES.MYSQL_TYPE_VAR_STRING,
                "charset": self.charset_text_type,
            },
            {
                "database": "",
                "table_name": "tables",
                "name": "Engine",
                "alias": "Engine",
                "type": TYPES.MYSQL_TYPE_VAR_STRING,
                "charset": self.charset_text_type,
            },
            {
                "database": "",
                "table_name": "tables",
                "name": "Version",
                "alias": "Version",
                "type": TYPES.MYSQL_TYPE_LONGLONG,
                "charset": CHARSET_NUMBERS["binary"],
            },
            {
                "database": "mysql",
                "table_name": "tables",
                "name": "Row_format",
                "alias": "Row_format",
                "type": TYPES.MYSQL_TYPE_VAR_STRING,
                "charset": self.charset_text_type,
            },
            {
                "database": "",
                "table_name": "tables",
                "name": "Rows",
                "alias": "Rows",
                "type": TYPES.MYSQL_TYPE_LONGLONG,
                "charset": CHARSET_NUMBERS["binary"],
            },
            {
                "database": "",
                "table_name": "tables",
                "name": "Avg_row_length",
                "alias": "Avg_row_length",
                "type": TYPES.MYSQL_TYPE_LONGLONG,
                "charset": CHARSET_NUMBERS["binary"],
            },
            {
                "database": "",
                "table_name": "tables",
                "name": "Data_length",
                "alias": "Data_length",
                "type": TYPES.MYSQL_TYPE_LONGLONG,
                "charset": CHARSET_NUMBERS["binary"],
            },
            {
                "database": "",
                "table_name": "tables",
                "name": "Max_data_length",
                "alias": "Max_data_length",
                "type": TYPES.MYSQL_TYPE_LONGLONG,
                "charset": CHARSET_NUMBERS["binary"],
            },
            {
                "database": "",
                "table_name": "tables",
                "name": "Index_length",
                "alias": "Index_length",
                "type": TYPES.MYSQL_TYPE_LONGLONG,
                "charset": CHARSET_NUMBERS["binary"],
            },
            {
                "database": "",
                "table_name": "tables",
                "name": "Data_free",
                "alias": "Data_free",
                "type": TYPES.MYSQL_TYPE_LONGLONG,
                "charset": CHARSET_NUMBERS["binary"],
            },
            {
                "database": "",
                "table_name": "tables",
                "name": "Auto_increment",
                "alias": "Auto_increment",
                "type": TYPES.MYSQL_TYPE_LONGLONG,
                "charset": CHARSET_NUMBERS["binary"],
            },
            {
                "database": "",
                "table_name": "tables",
                "name": "Create_time",
                "alias": "Create_time",
                "type": TYPES.MYSQL_TYPE_TIMESTAMP,
                "charset": CHARSET_NUMBERS["binary"],
            },
            {
                "database": "",
                "table_name": "tables",
                "name": "Update_time",
                "alias": "Update_time",
                "type": TYPES.MYSQL_TYPE_TIMESTAMP,
                "charset": CHARSET_NUMBERS["binary"],
            },
            {
                "database": "",
                "table_name": "tables",
                "name": "Check_time",
                "alias": "Check_time",
                "type": TYPES.MYSQL_TYPE_TIMESTAMP,
                "charset": CHARSET_NUMBERS["binary"],
            },
            {
                "database": "mysql",
                "table_name": "tables",
                "name": "Collation",
                "alias": "Collation",
                "type": TYPES.MYSQL_TYPE_VAR_STRING,
                "charset": self.charset_text_type,
            },
            {
                "database": "",
                "table_name": "tables",
                "name": "Checksum",
                "alias": "Checksum",
                "type": TYPES.MYSQL_TYPE_LONGLONG,
                "charset": CHARSET_NUMBERS["binary"],
            },
            {
                "database": "",
                "table_name": "tables",
                "name": "Create_options",
                "alias": "Create_options",
                "type": TYPES.MYSQL_TYPE_VAR_STRING,
                "charset": self.charset_text_type,
            },
            {
                "database": "",
                "table_name": "tables",
                "name": "Comment",
                "alias": "Comment",
                "type": TYPES.MYSQL_TYPE_BLOB,
                "charset": self.charset_text_type,
            },
        ]
        columns = [Column(**d) for d in columns]
        data = [
            [
                table_name,  # Name
                "InnoDB",  # Engine
                10,  # Version
                "Dynamic",  # Row_format
                1,  # Rows
                16384,  # Avg_row_length
                16384,  # Data_length
                0,  # Max_data_length
                0,  # Index_length
                0,  # Data_free
                None,  # Auto_increment
                datetime.datetime.now().strftime("%Y-%m-%d %H:%M:%S"),  # Create_time
                datetime.datetime.now().strftime("%Y-%m-%d %H:%M:%S"),  # Update_time
                None,  # Check_time
                "utf8mb4_0900_ai_ci",  # Collation
                None,  # Checksum
                "",  # Create_options
                "",  # Comment
            ]
        ]
        return ExecuteAnswer(answer_type=ANSWER_TYPE.TABLE, columns=columns, data=data)

    def answer_show_warnings(self):
        columns = [
            {
                "database": "",
                "table_name": "",
                "name": "Level",
                "alias": "Level",
                "type": TYPES.MYSQL_TYPE_VAR_STRING,
                "charset": self.charset_text_type,
            },
            {
                "database": "",
                "table_name": "",
                "name": "Code",
                "alias": "Code",
                "type": TYPES.MYSQL_TYPE_LONG,
                "charset": CHARSET_NUMBERS["binary"],
            },
            {
                "database": "",
                "table_name": "",
                "name": "Message",
                "alias": "Message",
                "type": TYPES.MYSQL_TYPE_VAR_STRING,
                "charset": self.charset_text_type,
            },
        ]
        columns = [Column(**d) for d in columns]
        return ExecuteAnswer(answer_type=ANSWER_TYPE.TABLE, columns=columns, data=[])

    def answer_connection_id(self):
        columns = [
            {
                "database": "",
                "table_name": "",
                "name": "conn_id",
                "alias": "conn_id",
                "type": TYPES.MYSQL_TYPE_LONG,
                "charset": CHARSET_NUMBERS["binary"],
            }
        ]
        columns = [Column(**d) for d in columns]
        data = [[self.executor.sqlserver.connection_id]]
        return ExecuteAnswer(answer_type=ANSWER_TYPE.TABLE, columns=columns, data=data)

    def answer_apply_predictor(self, statement):
        SQLQuery(statement, session=self.session, execute=True)
        return ExecuteAnswer(ANSWER_TYPE.OK)

    def answer_select(self, query):
        data = query.fetch()

        return ExecuteAnswer(
            answer_type=ANSWER_TYPE.TABLE,
            columns=query.columns_list,
            data=data["result"],
        )

    def answer_update_model_version(self, statement):

        # get project name
        if len(statement.table.parts) > 1:
            project_name = statement.table.parts[0]
        else:
            project_name = self.session.database

        project_datanode = self.datahub.get(project_name)
        if project_datanode is None:
            raise Exception(f"Project not found: {project_name}")

        # get list of model versions using filter
        query = Select(
            targets=[Identifier("version"), Identifier("name"), Identifier("project")],
            from_table=Identifier("models_versions"),
            where=statement.where,
        )

        models, _ = project_datanode.query(query=query, session=self.session)

        # get columns for update
        kwargs = {}
        for k, v in statement.update_columns.items():
            if isinstance(v, Constant):
                v = v.value
            kwargs[k.lower()] = v
        self.session.model_controller.update_model_version(models, **kwargs)
        return ExecuteAnswer(ANSWER_TYPE.OK)

    def answer_delete_model_version(self, statement):
        # get project name
        if len(statement.table.parts) > 1:
            project_name = statement.table.parts[0]
        else:
            project_name = self.session.database

        project_datanode = self.datahub.get(project_name)
        if project_datanode is None:
            raise Exception(f"Project not found: {project_name}")

        # get list of model versions using filter
        query = Select(
            targets=[Identifier("version"), Identifier("name"), Identifier("project")],
            from_table=Identifier("models_versions"),
            where=statement.where,
        )

        models, _ = project_datanode.query(query=query, session=self.session)

        self.session.model_controller.delete_model_version(models)
        return ExecuteAnswer(ANSWER_TYPE.OK)

    def change_default_db(self, db_name):
        # That fix for bug in mssql: it keeps connection for a long time, but after some time mssql can
        # send packet with COM_INIT_DB=null. In this case keep old database name as default.
        if db_name != "null":
            if self.session.database_controller.exists(db_name):
                self.session.database = db_name
            else:
                raise ErBadDbError(f"Database {db_name} does not exists")<|MERGE_RESOLUTION|>--- conflicted
+++ resolved
@@ -1,14 +1,9 @@
+import re
 import datetime
-<<<<<<< HEAD
-import re
-from typing import Optional
-from pathlib import Path
-=======
->>>>>>> 9a3f5394
-from functools import reduce
 from pathlib import Path
 from textwrap import dedent
 from typing import Optional
+from functools import reduce
 
 import pandas as pd
 from mindsdb_evaluator.accuracy.general import evaluate_accuracy
@@ -698,7 +693,6 @@
         job_name = name.parts[-1]
         project_name = name.parts[-2] if len(name.parts) > 1 else self.session.database
 
-<<<<<<< HEAD
         try:
             jobs_controller.add(job_name, project_name, statement.query_str,
                                 statement.start_str, statement.end_str, statement.repeat_str)
@@ -706,16 +700,6 @@
             if "already exists" in str(e) and getattr(statement, "if_not_exists", False):
                 return ExecuteAnswer(ANSWER_TYPE.OK)
             raise e
-=======
-        jobs_controller.add(
-            job_name,
-            project_name,
-            statement.query_str,
-            statement.start_str,
-            statement.end_str,
-            statement.repeat_str,
-        )
->>>>>>> 9a3f5394
 
         return ExecuteAnswer(ANSWER_TYPE.OK)
 
@@ -1306,7 +1290,7 @@
             else:
                 db_name = self.session.database
             project = self.session.database_controller.get_project(db_name)
-<<<<<<< HEAD
+
             try:
                 project.drop_table(view_name)
             except Exception as e:
@@ -1314,8 +1298,6 @@
                     ...
                 else:
                     raise e
-=======
-            project.drop_view(view_name)
 
         return ExecuteAnswer(answer_type=ANSWER_TYPE.OK)
 
@@ -1440,7 +1422,6 @@
             project_id=project_id,
             if_exists=statement.if_exists,
         )
->>>>>>> 9a3f5394
 
         return ExecuteAnswer(answer_type=ANSWER_TYPE.OK)
 
@@ -1464,7 +1445,6 @@
             ml_integration_name
         )
 
-<<<<<<< HEAD
         try:
             df = self.session.model_controller.create_model(statement, ml_handler)
             resp_dict = df.to_dict(orient='split')
@@ -1480,16 +1460,6 @@
             if re.search(r"model .* already exists", str(e)) and getattr(statement, "if_not_exists", False):
                 return ExecuteAnswer(ANSWER_TYPE.OK)
             raise e
-=======
-        df = self.session.model_controller.create_model(statement, ml_handler)
-        resp_dict = df.to_dict(orient="split")
-
-        columns = [Column(col) for col in resp_dict["columns"]]
-
-        return ExecuteAnswer(
-            answer_type=ANSWER_TYPE.TABLE, columns=columns, data=resp_dict["data"]
-        )
->>>>>>> 9a3f5394
 
     def answer_show_columns(
         self,
