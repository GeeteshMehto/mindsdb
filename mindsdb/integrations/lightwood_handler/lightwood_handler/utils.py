import gc
import sys
import dill

from mindsdb_sql.parser.ast import Identifier, Constant
from lightwood.api.high_level import _module_from_code


def unpack_jsonai_old_args(json_ai_override):
    while '.' in str(list(json_ai_override.keys())):
        for k in list(json_ai_override.keys()):
            if '.' in k:
                nks = k.split('.')
                obj = json_ai_override
                for nk in nks[:-1]:
                    if nk not in obj:
                        obj[nk] = {}
                    obj = obj[nk]
                obj[nks[-1]] = json_ai_override[k]
                del json_ai_override[k]


def _recur_get_conditionals(args: list, values):
    """Gets all the specified data from an arbitrary amount of AND clauses inside the WHERE statement"""  # noqa
    if isinstance(args[0], Identifier) and isinstance(args[1], Constant):
        values[args[0].parts[0]] = [args[1].value]
    else:
        for op in args:
            values = {**values, **_recur_get_conditionals([*op.args], {})}
    return values


def get_aliased_columns(aliased_columns, model_alias, targets, mode=None):
    """ This method assumes mdb_sql will alert if there are two columns with the same alias """
    for col in targets:
        if mode == 'input':
            if str(col.parts[0]) != model_alias and col.alias is not None:
                aliased_columns[aliased_columns.index(col.parts[-1])] = str(col.alias)

        if mode == 'output':
            if str(col.parts[0]) == model_alias and col.alias is not None:
                aliased_columns[aliased_columns.index('prediction')] = str(col.alias)

    return aliased_columns


def load_predictor(predictor_dict, name):
    try:
        module_name = None
        return dill.loads(predictor_dict['predictor'])
    except Exception as e:
        module_name = str(e).lstrip("No module named '").split("'")[0]

        try:
            del sys.modules[module_name]
        except Exception:
            pass

        gc.collect()
        _module_from_code(predictor_dict['code'], module_name)
<<<<<<< HEAD
        return dill.loads(predictor_dict['predictor'])
=======
        return dill.loads(predictor_dict['predictor'])


def default_train_data_gather(handler, query):
    records = handler.query(query)['data_frame']
    df = pd.DataFrame.from_records(records)
    return df
>>>>>>> c056c7a3
<|MERGE_RESOLUTION|>--- conflicted
+++ resolved
@@ -58,14 +58,10 @@
 
         gc.collect()
         _module_from_code(predictor_dict['code'], module_name)
-<<<<<<< HEAD
-        return dill.loads(predictor_dict['predictor'])
-=======
         return dill.loads(predictor_dict['predictor'])
 
 
 def default_train_data_gather(handler, query):
     records = handler.query(query)['data_frame']
     df = pd.DataFrame.from_records(records)
-    return df
->>>>>>> c056c7a3
+    return df