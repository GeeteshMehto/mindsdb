--- conflicted
+++ resolved
@@ -12,11 +12,7 @@
     SnowflakeDS, AthenaDS, CassandraDS, ScyllaDS
 )
 from mindsdb.utilities.config import Config
-<<<<<<< HEAD
-from mindsdb.interfaces.storage.db import session, Datasource, Semaphor
-=======
 from mindsdb.interfaces.storage.db import session, Datasource, Semaphor, Predictor
->>>>>>> c4ba5335
 from mindsdb.interfaces.storage.fs import FsStore
 from mindsdb.utilities.log import log
 from mindsdb.interfaces.database.integrations import get_db_integration
@@ -37,18 +33,10 @@
 
 class DataStore():
     def __init__(self):
-<<<<<<< HEAD
         self.config = Config()
         self.fs_store = FsStore()
         self.dir = self.config['paths']['datasources']
         self.model_interface = ModelInterface()
-=======
-        self.fs_store = FsStore()
-        config = Config()
-        self.dir = config['paths']['datasources']
-        self.integrations_dir = config['paths']['integrations']
-        self.mindsdb_native = NativeInterface()
->>>>>>> c4ba5335
 
     def get_analysis(self, name, company_id=None):
         datasource_record = session.query(Datasource).filter_by(company_id=company_id, name=name).first()
